--- conflicted
+++ resolved
@@ -13,11 +13,7 @@
 %define build_profile release-lto
 
 Name:           g3proxy
-<<<<<<< HEAD
-Version:        1.7.25.tlcp2
-=======
 Version:        1.7.29
->>>>>>> 24d8bbf4
 Release:        1%{?dist}
 Summary:        Generic proxy for G3 Project
 
@@ -75,9 +71,5 @@
 
 
 %changelog
-<<<<<<< HEAD
-* Fri Sep 15 2023 G3proxy Maintainers <g3proxy-maintainers@devel.machine> - 1.7.25.tlcp2-1
-=======
 * Mon Nov 13 2023 G3proxy Maintainers <g3proxy-maintainers@devel.machine> - 1.7.29-1
->>>>>>> 24d8bbf4
 - New upstream release